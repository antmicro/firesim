--- conflicted
+++ resolved
@@ -16,7 +16,6 @@
 case object DMANastiKey extends Field[NastiParameters]
 case object FpgaMMIOSize extends Field[BigInt]
 
-<<<<<<< HEAD
 // The AXI4 widths for a single host-DRAM channel
 case object HostMemChannelNastiKey extends Field[NastiParameters]
 // The number of host-DRAM channels -> all channels must have the same AXI4 widths
@@ -24,10 +23,7 @@
 // The aggregate memory-space seen by masters wanting DRAM
 case object MemNastiKey extends Field[NastiParameters]
 
-class FPGATopIO(implicit p: Parameters) extends WidgetIO {
-=======
 class FPGATopIO(implicit val p: Parameters) extends WidgetIO {
->>>>>>> ebc5b6bf
   val dma  = Flipped(new NastiIO()(p alterPartial ({ case NastiKey => p(DMANastiKey) })))
   val mem  = Vec(4, new NastiIO()(p alterPartial ({ case NastiKey => p(HostMemChannelNastiKey) })))
 }
@@ -136,14 +132,8 @@
   val dmaInfoBuffer = new ListBuffer[(String, NastiIO, BigInt)]
 
   // Instantiate endpoint widgets
-<<<<<<< HEAD
-
-  defaultIOWidget.io.tReset.ready := (simIo.endpoints foldLeft true.B) { (resetReady, endpoint) =>
-    ((0 until endpoint.size) foldLeft resetReady) { (ready, i) =>
-=======
   defaultIOWidget.io.tReset.ready := (simIo.endpoints foldLeft true.B){ (resetReady, endpoint) =>
     ((0 until endpoint.size) foldLeft resetReady){ (ready, i) =>
->>>>>>> ebc5b6bf
       val widgetName = (endpoint, p(MemModelKey)) match {
           case (_: SimMemIO, Some(_)) => s"MemModel_$i"
           case (_: SimMemIO, None) => s"NastiWidget_$i"
