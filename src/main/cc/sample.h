--- conflicted
+++ resolved
@@ -9,12 +9,9 @@
 #include <inttypes.h>
 #include "biguint.h"
 
-<<<<<<< HEAD
 enum SAMPLE_INST_TYPE { SIGNALS, CYCLE, LOAD, FORCE, POKE, STEP, EXPECT, COUNT };
 #ifdef ENABLE_SNAPSHOT
 enum { IN_TR = CHAIN_NUM, OUT_TR };
-typedef std::map< std::string, size_t > idmap_t;
-typedef std::map< std::string, size_t >::const_iterator idmap_it_t;
 
 void dump_f(
   FILE *file,
@@ -34,9 +31,6 @@
   const size_t size,
   const int* const idx = NULL);
 #endif
-=======
-enum SAMPLE_INST_TYPE { CYCLE, LOAD, FORCE, POKE, STEP, EXPECT, COUNT };
->>>>>>> 4c7793fd
 
 struct sample_inst_t {
   virtual ~sample_inst_t() {}
@@ -120,16 +114,11 @@
   poke_t(const size_t type_, const size_t id, uint32_t* value_, const size_t size_):
     type(type_), id(id), value(value_), size(size_) { }
   virtual void dump(FILE *file) const {
-<<<<<<< HEAD
     dump_f(file, POKE, type, id, value, size);
-=======
-    fprintf(file, "%u %s %s\n", POKE, node.c_str(), value->str().c_str());
->>>>>>> 4c7793fd
   }
   std::ostream& dump(std::ostream &os) const {
     return dump_s(os, POKE, type, id, value, size);
   }
-<<<<<<< HEAD
 #else
   poke_t(const size_t type_, const size_t id, biguint_t* value_):
     type(type_), id(id), value(value_) { }
@@ -142,9 +131,6 @@
   uint32_t* const value;
   const size_t size;
 #else
-=======
-  const std::string node;
->>>>>>> 4c7793fd
   biguint_t* const value;
 #endif
 };
@@ -154,16 +140,11 @@
   expect_t(const size_t type_, const size_t id_, uint32_t* value_, const size_t size_):
     type(type_), id(id_), value(value_), size(size_) { }
   virtual void dump(FILE *file) const {
-<<<<<<< HEAD
     dump_f(file, EXPECT, type, id, value, size);
-=======
-    fprintf(file, "%u %s %s\n", EXPECT, node.c_str(), value->str().c_str());
->>>>>>> 4c7793fd
   }
   std::ostream& dump(std::ostream &os) const {
     return dump_s(os, EXPECT, type, id, value, size);
   }
-<<<<<<< HEAD
 #else
   expect_t(const size_t type_, const size_t id_, biguint_t* value_):
     type(type_), id(id_), value(value_) { }
@@ -176,9 +157,6 @@
   uint32_t* const value;
   const size_t size;
 #else
-=======
-  const std::string node;
->>>>>>> 4c7793fd
   biguint_t* const value;
 #endif
 };
