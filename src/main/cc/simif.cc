#include "simif.h"
#include <fstream>

simif_t::simif_t() {
  pass = true;
  t = 0;
  fail_t = 0;
  seed = time(NULL);
  tracelen = 128; // by master widget

#ifdef ENABLE_SNAPSHOT
  sample_file = std::string(TARGET_NAME) + ".sample";
  sample_num = 30; // SAMPLE_NUM;
  last_sample = NULL;
  last_sample_id = 0;
  profile = false;
  sample_count = 0;
  sample_time = 0;
  trace_count = 0;
#endif
}

void simif_t::load_mem(std::string filename) {
  std::ifstream file(filename.c_str());
  if (!file) {
    fprintf(stderr, "Cannot open %s\n", filename.c_str());
    exit(EXIT_FAILURE);
  }
  const size_t chunk = MEM_DATA_BITS / 4;
  size_t addr = 0;
  std::string line;
  while (std::getline(file, line)) {
    if (line.length() % chunk != 0)
      throw std::runtime_error("line.length() %% chunk should be 0");
    for (int j = line.length() - chunk ; j >= 0 ; j -= chunk) {
      biguint_t data = 0;
      for (size_t k = 0 ; k < chunk ; k++) {
        data |= biguint_t(parse_nibble(line[j+k])) << (4*(chunk-1-k));
      }
      write_mem(addr, data);
      addr += chunk / 2;
    }
  }
  file.close();
}

void simif_t::init(int argc, char** argv, bool log) {
  // Simulation reset
  write(EMULATIONMASTER_SIM_RESET, 1);
  while(!read(EMULATIONMASTER_DONE));
#ifdef ENABLE_SNAPSHOT
  // Read mapping files
  sample_t::init_chains(std::string(TARGET_NAME) + ".chain");
  // flush output traces by sim reset
  for (size_t k = 0 ; k < OUT_TR_SIZE ; k++) {
    size_t addr = OUT_TR_ADDRS[k];
    size_t chunk = OUT_TR_CHUNKS[k];
    for (size_t off = 0 ; off < chunk ; off++)
      read(addr+off);
  }
#endif

  this->log = log;
  std::vector<std::string> args(argv + 1, argv + argc);
  bool fastloadmem = false;
  const char* loadmem = NULL;
  for (auto &arg: args) {
    if (arg.find("+fastloadmem") == 0) {
      fastloadmem = true;
    }
    if (arg.find("+loadmem=") == 0) {
      loadmem = arg.c_str() + 9;
    }
    if (arg.find("+seed=") == 0) {
      seed = strtoll(arg.c_str() + 6, NULL, 10);
    }
    if (arg.find("+tracelen=") == 0) {
      tracelen = strtol(arg.c_str() + 10, NULL, 10);
    }
#ifdef ENABLE_SNAPSHOT
    if (arg.find("+sample=") == 0) {
      sample_file = arg.c_str() + 8;
    }
    if (arg.find("+samplenum=") == 0) {
      sample_num = strtol(arg.c_str() + 11, NULL, 10);
    }
    if (arg.find("+profile") == 0) {
      profile = true;
    }
#endif
  }
  srand(seed);
  if (!fastloadmem && loadmem) {
    fprintf(stdout, "[loadmem] start loading\n");
    load_mem(loadmem);
    fprintf(stdout, "[loadmem] done\n");
  }

#ifdef ENABLE_SNAPSHOT
  samples = new sample_t*[sample_num];
  for (size_t i = 0 ; i < sample_num ; i++) samples[i] = NULL;
  if (profile) sim_start_time = timestamp();
#endif
}

void simif_t::target_reset(int pulse_start, int pulse_length) {
  poke(reset, 0);
  take_steps(pulse_start);
  poke(reset, 1);
  take_steps(pulse_length);
  poke(reset, 0);
#ifdef ENABLE_SNAPSHOT
  // flush I/O traces by target resets
  trace_count = pulse_start + pulse_length;
  read_traces(NULL);
  trace_count = 0;
#endif
}

int simif_t::finish() {
#ifdef ENABLE_SNAPSHOT
  // tail samples
  if (last_sample != NULL) {
    if (samples[last_sample_id] != NULL) delete samples[last_sample_id];
    samples[last_sample_id] = read_traces(last_sample);
  }

  // dump samples
  // std::ofstream file(sample_file.c_str());
  FILE *file = fopen(sample_file.c_str(), "w");
  sample_t::dump_chains(file);
  for (size_t i = 0 ; i < sample_num ; i++) {
    if (samples[i] != NULL) {
      // file << *samples[i];
      samples[i]->dump(file);
      delete samples[i];
    }
  }

  if (profile) {
    double sim_time = (double) (timestamp() - sim_start_time) / 1000000.0;
    fprintf(stderr, "Simulation Time: %.3f s, Sample Time: %.3f s, Sample Count: %zu\n",
                    sim_time, (double) sample_time / 1000000.0, sample_count);
  }
#endif

  fprintf(stderr, "Runs %" PRIu64 " cycles\n", cycles());
  fprintf(stderr, "[%s] %s Test", pass ? "PASS" : "FAIL", TARGET_NAME);
  if (!pass) { fprintf(stdout, " at cycle %" PRIu64, fail_t); }
  fprintf(stderr, "\nSEED: %ld\n", seed);

  return pass ? EXIT_SUCCESS : EXIT_FAILURE;
}

void simif_t::step(int n) {
  if (n == 0) return;
  if (n < 0) throw std::invalid_argument("steps shoule be >= 0");
#ifdef ENABLE_SNAPSHOT
  // reservoir sampling
  if (t % tracelen == 0) {
    uint64_t start_time = 0;
    size_t record_id = t / tracelen;
    size_t sample_id = record_id < sample_num ? record_id : rand() % (record_id + 1);
    if (sample_id < sample_num) {
      sample_count++;
      if (profile) start_time = timestamp();
      if (last_sample != NULL) {
        if (samples[last_sample_id] != NULL) delete samples[last_sample_id];
        samples[last_sample_id] = read_traces(last_sample);
      }
      last_sample = read_snapshot();
      last_sample_id = sample_id;
      trace_count = 0;
      if (profile) sample_time += (timestamp() - start_time);
    }
  }
  if (trace_count < tracelen) trace_count += n;
#endif
  // take steps
  if (log) fprintf(stderr, "* STEP %d -> %" PRIu64 " *\n", n, (t + n));
  take_steps(n);
  t += n;
}

#ifdef ENABLE_SNAPSHOT
sample_t* simif_t::read_traces(sample_t *sample) {
  for (size_t i = 0 ; i < trace_count ; i++) {
    // input traces from FPGA
<<<<<<< HEAD
    size_t id = 0;
    for (idmap_it_t it = sample_t::in_tr_begin() ; it != sample_t::in_tr_end() ; it++, id++) {
      size_t addr = it->second;
      size_t chunk = sample_t::get_chunks(addr);
=======
    for (size_t k = 0 ; k < IN_TR_SIZE ; k++) {
      size_t addr = IN_TR_ADDRS[k];
      size_t chunk = IN_TR_CHUNKS[k];
>>>>>>> 4c7793fd
      uint32_t *data = new uint32_t[chunk];
      for (size_t off = 0 ; off < chunk ; off++) {
        data[off] = read(addr+off);
      }
<<<<<<< HEAD
      if (sample) sample->add_cmd(new poke_t(IN_TR, id, data, chunk));
    }
    if (sample) sample->add_cmd(new step_t(1));
    // output traces from FPGA
    id= 0;
    for (idmap_it_t it = sample_t::out_tr_begin() ; it != sample_t::out_tr_end() ; it++, id++) {
      size_t addr = it->second;
      size_t chunk = sample_t::get_chunks(addr);
=======
      if (sample) sample->add_cmd(
        new poke_t(IN_TR_NAMES[k], new biguint_t(data, chunk)));
      delete[] data;
    }
    if (sample) sample->add_cmd(new step_t(1));
    // output traces from FPGA
    for (size_t k = 0 ; k < OUT_TR_SIZE ; k++) {
      size_t addr = OUT_TR_ADDRS[k];
      size_t chunk = OUT_TR_CHUNKS[k];
>>>>>>> 4c7793fd
      uint32_t *data = new uint32_t[chunk];
      for (size_t off = 0 ; off < chunk ; off++) {
        data[off] = read(addr+off);
      }
<<<<<<< HEAD
      if (sample && i > 0) sample->add_cmd(new expect_t(OUT_TR, id, data, chunk));
=======
      if (sample && i > 0) sample->add_cmd(
        new expect_t(OUT_TR_NAMES[k], new biguint_t(data, chunk)));
      delete[] data;
>>>>>>> 4c7793fd
    }
  }

  return sample;
}

static inline char* int_to_bin(char *bin, uint32_t value, size_t size) {
  for (size_t i = 0 ; i < size; i++) {
    bin[i] = ((value >> (size-1-i)) & 0x1) + '0';
  }
  bin[size] = 0;
  return bin;
}

sample_t* simif_t::read_snapshot() {
  std::ostringstream snap;
  char bin[DAISY_WIDTH+1];
  for (size_t t = 0 ; t < CHAIN_NUM ; t++) {
    CHAIN_TYPE type = static_cast<CHAIN_TYPE>(t);
    const size_t chain_loop = sample_t::get_chain_loop(type);
    const size_t chain_len = sample_t::get_chain_len(type);
    for (size_t k = 0 ; k < chain_loop ; k++) {
      for (size_t i = 0 ; i < CHAIN_SIZE[t] ; i++) {
        if (type == SRAM_CHAIN) write(SRAM_RESTART_ADDR + i, 1);
        for (size_t j = 0 ; j < chain_len ; j++) {
          snap << int_to_bin(bin, read(CHAIN_ADDR[t] + i), DAISY_WIDTH);
        }
      }
    }
  }
  return new sample_t(snap.str().c_str(), cycles());
}
#endif<|MERGE_RESOLUTION|>--- conflicted
+++ resolved
@@ -186,51 +186,25 @@
 sample_t* simif_t::read_traces(sample_t *sample) {
   for (size_t i = 0 ; i < trace_count ; i++) {
     // input traces from FPGA
-<<<<<<< HEAD
-    size_t id = 0;
-    for (idmap_it_t it = sample_t::in_tr_begin() ; it != sample_t::in_tr_end() ; it++, id++) {
-      size_t addr = it->second;
-      size_t chunk = sample_t::get_chunks(addr);
-=======
-    for (size_t k = 0 ; k < IN_TR_SIZE ; k++) {
-      size_t addr = IN_TR_ADDRS[k];
-      size_t chunk = IN_TR_CHUNKS[k];
->>>>>>> 4c7793fd
+    for (size_t id = 0 ; id < IN_TR_SIZE ; id++) {
+      size_t addr = IN_TR_ADDRS[id];
+      size_t chunk = IN_TR_CHUNKS[id];
       uint32_t *data = new uint32_t[chunk];
       for (size_t off = 0 ; off < chunk ; off++) {
         data[off] = read(addr+off);
       }
-<<<<<<< HEAD
       if (sample) sample->add_cmd(new poke_t(IN_TR, id, data, chunk));
     }
     if (sample) sample->add_cmd(new step_t(1));
     // output traces from FPGA
-    id= 0;
-    for (idmap_it_t it = sample_t::out_tr_begin() ; it != sample_t::out_tr_end() ; it++, id++) {
-      size_t addr = it->second;
-      size_t chunk = sample_t::get_chunks(addr);
-=======
-      if (sample) sample->add_cmd(
-        new poke_t(IN_TR_NAMES[k], new biguint_t(data, chunk)));
-      delete[] data;
-    }
-    if (sample) sample->add_cmd(new step_t(1));
-    // output traces from FPGA
-    for (size_t k = 0 ; k < OUT_TR_SIZE ; k++) {
-      size_t addr = OUT_TR_ADDRS[k];
-      size_t chunk = OUT_TR_CHUNKS[k];
->>>>>>> 4c7793fd
+    for (size_t id = 0 ; id < OUT_TR_SIZE ; id++) {
+      size_t addr = OUT_TR_ADDRS[id];
+      size_t chunk = OUT_TR_CHUNKS[id];
       uint32_t *data = new uint32_t[chunk];
       for (size_t off = 0 ; off < chunk ; off++) {
         data[off] = read(addr+off);
       }
-<<<<<<< HEAD
       if (sample && i > 0) sample->add_cmd(new expect_t(OUT_TR, id, data, chunk));
-=======
-      if (sample && i > 0) sample->add_cmd(
-        new expect_t(OUT_TR_NAMES[k], new biguint_t(data, chunk)));
-      delete[] data;
->>>>>>> 4c7793fd
     }
   }
 
