from time import strftime, gmtime
import pprint
import logging
import sys
import yaml
from collections import defaultdict
from importlib import import_module
<<<<<<< HEAD
=======
from fabric.api import parallel # type: ignore
>>>>>>> 195a0f14

from runtools.runtime_config import RuntimeHWDB
from buildtools.buildconfig import BuildConfig
from awstools.awstools import auto_create_bucket, get_snsname_arn
from buildtools.buildfarm import BuildFarm

<<<<<<< HEAD
# imports needed for python type checking
from typing import Dict, Optional, List, Set, Type, Any, TYPE_CHECKING
=======
# typing imports
from typing import Dict, Optional, List, Set, TYPE_CHECKING
>>>>>>> 195a0f14
from argparse import Namespace

rootLogger = logging.getLogger()

def inheritors(klass: Type[Any]) -> Set[Type[Any]]:
    """Determine the subclasses that inherit from the input class.
    This is taken from https://stackoverflow.com/questions/5881873/python-find-all-classes-which-inherit-from-this-one.

    Args:
        klass: Input class.

    Returns:
        Set of subclasses that inherit from input class.
    """
    subclasses = set()
    work = [klass]
    while work:
        parent = work.pop()
        for child in parent.__subclasses__():
            if child not in subclasses:
                subclasses.add(child)
                work.append(child)
    return subclasses

class BuildConfigFile:
    """Class representing the "global" build config file i.e. `config_build.yaml`.

    Attributes:
        args: Args passed by the top-level manager argparse.
        agfistoshare: List of build recipe names (associated w/ AGFIs) to share.
        acctids_to_sharewith: List of AWS account names to share AGFIs with.
        hwdb: Object holding all HWDB entries.
        builds_list: List of build recipe names to build.
        build_ip_set: List of IPs to use for builds.
        num_builds: Number of builds to run.
        build_farm: Build farm used to host builds.
    """
    args: Namespace
    agfistoshare: List[str]
    acctids_to_sharewith: List[str]
    hwdb: RuntimeHWDB
    builds_list: List[BuildConfig]
    build_ip_set: Set[str]
    num_builds: int
    build_farm: BuildFarm

    def __init__(self, args: Namespace) -> None:
        """
        Args:
            args: Object holding arg attributes.
        """
        if args.launchtime:
            launch_time = args.launchtime
        else:
            launch_time = strftime("%Y-%m-%d--%H-%M-%S", gmtime())

        self.args = args

        global_build_config_file = None
        with open(args.buildconfigfile, "r") as yaml_file:
            global_build_config_file = yaml.safe_load(yaml_file)

        # aws specific options
        self.agfistoshare = global_build_config_file['agfis-to-share']
        self.acctids_to_sharewith = global_build_config_file['share-with-accounts'].values()

        # this is a list of actual builds to run
        builds_to_run_list = global_build_config_file['builds']
        self.num_builds = len(builds_to_run_list)

        build_recipes_config_file = None
        with open(args.buildrecipesconfigfile, "r") as yaml_file:
            build_recipes_config_file = yaml.safe_load(yaml_file)

        build_recipes = dict()
        for section_name, section_dict in build_recipes_config_file.items():
            if section_name in builds_to_run_list:
                build_recipes[section_name] = BuildConfig(
                    section_name,
                    section_dict,
                    self,
                    launch_time)

        self.hwdb = RuntimeHWDB(args.hwdbconfigfile)

        self.builds_list = list(build_recipes.values())
        self.build_ip_set = set()

        # retrieve the build host section
        build_farm_config_file = None
        with open(args.buildfarmconfigfile, "r") as yaml_file:
            build_farm_config_file = yaml.safe_load(yaml_file)

        build_farm_name = global_build_config_file["default-build-farm"]
        build_farm_conf_dict = build_farm_config_file[build_farm_name]

        build_farm_type_name = build_farm_conf_dict["build-farm-type"]
        build_farm_args = build_farm_conf_dict["args"]

        build_farm_dispatch_dict = dict([(x.NAME(), x) for x in inheritors(BuildFarm)])

        # create dispatcher object using class given and pass args to it
        self.build_farm = build_farm_dispatch_dict[build_farm_type_name](build_farm_args)

    def setup(self) -> None:
        """Setup based on the types of build hosts."""
        for build in self.builds_list:
            auto_create_bucket(build.s3_bucketname)

        # check to see email notifications can be subscribed
        get_snsname_arn()

    def request_build_hosts(self) -> None:
        """Launch an instance for the builds. Exits the program if an IP address is reused."""
        for build in self.builds_list:
            self.build_farm.request_build_host(build)

    def wait_on_build_host_initializations(self) -> None:
        """Block until all build instances are initialized."""
        for build in self.builds_list:
            self.build_farm.wait_on_build_host_initialization(build)

            ip = self.build_farm.get_build_host_ip(build)
            if ip in self.build_ip_set:
                error_msg = f"ERROR: Duplicate {ip} IP used when launching instance."
                rootLogger.critical(error_msg)
                self.release_build_hosts()
                raise Exception(error_msg)
            else:
                self.build_ip_set.add(ip)


    def release_build_hosts(self) -> None:
        """Terminate all build instances that are launched."""
        for build in self.builds_list:
            self.build_farm.release_build_host(build)

    def get_build_by_ip(self, nodeip: str) -> Optional[BuildConfig]:
        """Obtain the build config for a particular IP address.

        Args:
            nodeip: IP address of build config wanted

        Returns:
            BuildConfig for `nodeip`. Returns `None` if `nodeip` is not found.
        """
        for build in self.builds_list:
            if self.build_farm.get_build_host_ip(build) == nodeip:
                return build
        return None

<<<<<<< HEAD
    def __repr__(self) -> str:
        return f"< {type(self)}(file={self.args.buildconfigfile!r}, recipes={self.args.buildrecipesconfigfile!r}, build_farm={self.build_farm!r}) @{id(self)} >"
=======
    @parallel
    def build_bitstream(self, bypass: bool = False) -> None:
        """Run bitstream builds in parallel.
        Must run after `replace_rtl` and `build_driver` are run.

        Args:
            bypass: If true, immediately return and terminate build host. Used for testing purposes.
        """
        build_config = self.get_build_by_ip(env.host_string)
        build_config.fpga_bit_builder_dispatcher.build_bitstream(bypass)

    def __str__(self) -> str:
        """Print the class.
>>>>>>> 195a0f14

    def __str__(self) -> str:
        return pprint.pformat(vars(self), width=1, indent=10)<|MERGE_RESOLUTION|>--- conflicted
+++ resolved
@@ -5,23 +5,15 @@
 import yaml
 from collections import defaultdict
 from importlib import import_module
-<<<<<<< HEAD
-=======
 from fabric.api import parallel # type: ignore
->>>>>>> 195a0f14
 
 from runtools.runtime_config import RuntimeHWDB
 from buildtools.buildconfig import BuildConfig
 from awstools.awstools import auto_create_bucket, get_snsname_arn
 from buildtools.buildfarm import BuildFarm
 
-<<<<<<< HEAD
 # imports needed for python type checking
 from typing import Dict, Optional, List, Set, Type, Any, TYPE_CHECKING
-=======
-# typing imports
-from typing import Dict, Optional, List, Set, TYPE_CHECKING
->>>>>>> 195a0f14
 from argparse import Namespace
 
 rootLogger = logging.getLogger()
@@ -173,10 +165,8 @@
                 return build
         return None
 
-<<<<<<< HEAD
-    def __repr__(self) -> str:
-        return f"< {type(self)}(file={self.args.buildconfigfile!r}, recipes={self.args.buildrecipesconfigfile!r}, build_farm={self.build_farm!r}) @{id(self)} >"
-=======
+    # XXX Hoist this back into buildafi, fpgabuild or whatever it's going to be called
+    # and remove fabric import from above
     @parallel
     def build_bitstream(self, bypass: bool = False) -> None:
         """Run bitstream builds in parallel.
@@ -189,8 +179,4 @@
         build_config.fpga_bit_builder_dispatcher.build_bitstream(bypass)
 
     def __str__(self) -> str:
-        """Print the class.
->>>>>>> 195a0f14
-
-    def __str__(self) -> str:
         return pprint.pformat(vars(self), width=1, indent=10)