--- conflicted
+++ resolved
@@ -1,10 +1,6 @@
 """ Tools to help manage afis. """
 
-<<<<<<< HEAD
-from __future__ import  annotations
-=======
 from __future__ import annotations
->>>>>>> a7f5d980
 
 import logging
 import boto3
