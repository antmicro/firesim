--- conflicted
+++ resolved
@@ -45,31 +45,17 @@
     deploytriplet: Optional[str]
     customruntimeconfig: str
     driver_built: bool
-<<<<<<< HEAD
     additional_required_files: List[Tuple[str, str]]
     driver_name_prefix: str
     driver_name_suffix: str
     local_driver_base_dir: str
     driver_build_target: str
     driver_type_message: str
-=======
     sudo: str
->>>>>>> bbd01cc3
 
     def __init__(self, name: str, hwconfig_dict: Dict[str, Any]) -> None:
         self.name = name
 
-<<<<<<< HEAD
-        self.platform = "f1"
-        self.driver_name_prefix = ""
-        self.driver_name_suffix = "-" + self.platform
-
-        self.local_driver_base_dir = LOCAL_DRIVERS_BASE
-        self.driver_build_target = self.platform
-        self.driver_type_message = "FPGA software"
-
-        self.agfi = hwconfig_dict['agfi']
-=======
         if 'agfi' in hwconfig_dict and 'xclbin' in hwconfig_dict:
             raise Exception(f"Unable to have agfi and xclbin in HWDB entry {name}.")
 
@@ -82,7 +68,13 @@
         else:
             self.platform = "vitis"
             self.sudo = ""
->>>>>>> bbd01cc3
+
+        self.driver_name_prefix = ""
+        self.driver_name_suffix = "-" + self.platform
+
+        self.local_driver_base_dir = LOCAL_DRIVERS_BASE
+        self.driver_type_message = "FPGA software"
+        self.driver_build_target = self.platform
 
         self.deploytriplet = hwconfig_dict['deploy_triplet_override']
         if self.deploytriplet is not None:
@@ -235,12 +227,7 @@
         permissive_driver_args += command_linklatencies
         permissive_driver_args += command_netbws
         permissive_driver_args += command_shmemportnames
-<<<<<<< HEAD
-        driver_call = f"""sudo ./{driver} +permissive {" ".join(permissive_driver_args)} {extra_plusargs} +permissive-off {" ".join(command_bootbinaries)} {extra_args} """
-=======
-
-        driver_call = f"""{self.sudo} ./{driver} +permissive {" ".join(permissive_driver_args)} +permissive-off {" ".join(command_bootbinaries)}"""
->>>>>>> bbd01cc3
+        driver_call = f"""{self.sudo} ./{driver} +permissive {" ".join(permissive_driver_args)} {extra_plusargs} +permissive-off {" ".join(command_bootbinaries)} {extra_args} """
         base_command = f"""script -f -c 'stty intr ^] && {driver_call} && stty intr ^c' uartlog"""
         screen_wrapped = f"""screen -S {screen_name} -d -m bash -c "{base_command}"; sleep 1"""
 
