package firesim.firesim

import chisel3.util.{log2Up}
import freechips.rocketchip.config.{Parameters, Config}
import freechips.rocketchip.tile._
import freechips.rocketchip.tilelink._
import freechips.rocketchip.subsystem._
import freechips.rocketchip.devices.tilelink.BootROMParams
import freechips.rocketchip.devices.debug.DebugModuleParams
import boom.system.BoomTilesKey
import testchipip.{WithBlockDevice, BlockDeviceKey, BlockDeviceConfig}
import sifive.blocks.devices.uart.{PeripheryUARTKey, UARTParams}
import icenet._

class WithBootROM extends Config((site, here, up) => {
  case BootROMParams => BootROMParams(
    contentFileName = s"./target-rtl/firechip/testchipip/bootrom/bootrom.rv${site(XLen)}.img")
})

class WithPeripheryBusFrequency(freq: BigInt) extends Config((site, here, up) => {
  case PeripheryBusKey => up(PeripheryBusKey).copy(frequency=freq)
})

class WithUARTKey extends Config((site, here, up) => {
   case PeripheryUARTKey => List(UARTParams(
     address = BigInt(0x54000000L),
     nTxEntries = 256,
     nRxEntries = 256))
})

class WithNICKey extends Config((site, here, up) => {
  case NICKey => NICConfig(
    inBufFlits = 8192,
    ctrlQueueDepth = 64)
})

class WithRocketL2TLBs(entries: Int) extends Config((site, here, up) => {
  case RocketTilesKey => up(RocketTilesKey) map (tile => tile.copy(
    core = tile.core.copy(
      nL2TLBEntries = entries
    )
  ))
})

class WithPerfCounters extends Config((site, here, up) => {
  case RocketTilesKey => up(RocketTilesKey) map (tile => tile.copy(
    core = tile.core.copy(nPerfCounters = 29)
  ))
})

class WithBoomL2TLBs(entries: Int) extends Config((site, here, up) => {
  case BoomTilesKey => up(BoomTilesKey) map (tile => tile.copy(
    core = tile.core.copy(nL2TLBEntries = entries)
  ))
})

// Disables clock-gating; doesn't play nice with our FAME-1 pass
class WithoutClockGating extends Config((site, here, up) => {
  case DebugModuleParams => up(DebugModuleParams, site).copy(clockGate = false)
})

// This is strictly speakig a MIDAS config, but it's target dependent -> mix in to target config
class WithBoomSynthAssertExcludes extends Config((site, here, up) => {
  case midas.ExcludeInstanceAsserts => Seq(
    // Boom instantiates duplicates of these module(s) with the expectation
    // the backend tool will optimize them away. FIXME.
    ("NonBlockingDCache", "dtlb"))
})

// Testing configurations
// This enables printfs used in testing
class WithScalaTestFeatures extends Config((site, here, up) => {
    case PrintTracePort => true
})

/*******************************************************************************
* Full TARGET_CONFIG configurations. These set parameters of the target being
* simulated.
*
* In general, if you're adding or removing features from any of these, you
* should CREATE A NEW ONE, WITH A NEW NAME. This is because the manager
* will store this name as part of the tags for the AGFI, so that later you can
* reconstruct what is in a particular AGFI. These tags are also used to
* determine which driver to build.
*******************************************************************************/
class FireSimRocketChipConfig extends Config(
  new WithBootROM ++
  new WithPeripheryBusFrequency(BigInt(3200000000L)) ++
  new WithExtMemSize(0x400000000L) ++ // 16GB
  new WithoutTLMonitors ++
  new WithUARTKey ++
  new WithNICKey ++
  new WithBlockDevice ++
  new WithRocketL2TLBs(1024) ++
  new WithPerfCounters ++
  new WithoutClockGating ++
  new freechips.rocketchip.system.DefaultConfig)

class WithNDuplicatedRocketCores(n: Int) extends Config((site, here, up) => {
  case RocketTilesKey => List.tabulate(n)(i => up(RocketTilesKey).head.copy(hartId = i))
})

// single core config
class FireSimRocketChipSingleCoreConfig extends Config(new FireSimRocketChipConfig)

// dual core config
class FireSimRocketChipDualCoreConfig extends Config(
  new WithNDuplicatedRocketCores(2) ++
  new FireSimRocketChipSingleCoreConfig)

// quad core config
class FireSimRocketChipQuadCoreConfig extends Config(
  new WithNDuplicatedRocketCores(4) ++
  new FireSimRocketChipSingleCoreConfig)

// hexa core config
class FireSimRocketChipHexaCoreConfig extends Config(
  new WithNDuplicatedRocketCores(6) ++
  new FireSimRocketChipSingleCoreConfig)

// octa core config
class FireSimRocketChipOctaCoreConfig extends Config(
  new WithNDuplicatedRocketCores(8) ++
  new FireSimRocketChipSingleCoreConfig)

<<<<<<< HEAD
class FireSimRocketChipOctaCoreTracedConfig extends Config(
  new WithTraceRocket ++ new FireSimRocketChipOctaCoreConfig)


class FireSimDefaultBoomConfig extends Config(
=======
class FireSimBoomConfig extends Config(
>>>>>>> 950502f8
  new WithBootROM ++
  new WithPeripheryBusFrequency(BigInt(3200000000L)) ++
  new WithExtMemSize(0x400000000L) ++ // 16GB
  new WithoutTLMonitors ++
  new WithUARTKey ++
  new WithNICKey ++
  new WithBlockDevice ++
  new WithBoomL2TLBs(1024) ++
  new WithoutClockGating ++
  new WithBoomSynthAssertExcludes ++ // Will do nothing unless assertion synth is enabled
  new boom.system.BoomConfig)

// The canonical boom config uses SmallConfig for now given V
// Using a small config because it has 64-bit system bus, and compiles quickly
class FireSimBoomConfig extends Config(new FireSimDefaultBoomConfig)

// A safer implementation than the one in BOOM in that it
// duplicates whatever BOOMTileKey.head is present N times. This prevents
// accidentally (and silently) blowing away configurations that may change the
// tile in the "up" view
class WithNDuplicatedBoomCores(n: Int) extends Config((site, here, up) => {
  case BoomTilesKey => List.tabulate(n)(i => up(BoomTilesKey).head.copy(hartId = i))
  case MaxHartIdBits => log2Up(site(BoomTilesKey).size)
})

class DBC extends WithNDuplicatedBoomCores(2)
class QBC extends WithNDuplicatedBoomCores(4)
class PBC extends WithNDuplicatedBoomCores(5)
class HBC extends WithNDuplicatedBoomCores(6)

class QRC extends WithNDuplicatedRocketCores(4)
class PRC extends WithNDuplicatedRocketCores(5)
class HRC extends WithNDuplicatedRocketCores(6)

class RC16 extends WithNDuplicatedRocketCores(16)
class RC20 extends WithNDuplicatedRocketCores(20)
class RC24 extends WithNDuplicatedRocketCores(24)

class MBoom extends boom.common.WithMegaBooms

class FireSimBoomDualCoreConfig extends Config(
  new WithNDuplicatedBoomCores(2) ++
  new FireSimBoomConfig)

class FireSimBoomQuadCoreConfig extends Config(
  new WithNDuplicatedBoomCores(4) ++
  new FireSimBoomConfig)

<<<<<<< HEAD
class FireSimBoomTracedConfig extends Config(
  new WithTraceBoom ++ new FireSimBoomConfig)

=======
>>>>>>> 950502f8
//**********************************************************************************
//* Supernode Configurations
//*********************************************************************************/
class WithNumNodes(n: Int) extends Config((pname, site, here) => {
  case NumNodes => n
})

class SupernodeFireSimRocketChipConfig extends Config(
  new WithNumNodes(4) ++
  new WithExtMemSize(0x200000000L) ++ // 8GB
  new FireSimRocketChipConfig)

class SupernodeFireSimRocketChipSingleCoreConfig extends Config(
  new WithNumNodes(4) ++
  new WithExtMemSize(0x200000000L) ++ // 8GB
  new FireSimRocketChipSingleCoreConfig)

class SupernodeSixNodeFireSimRocketChipSingleCoreConfig extends Config(
  new WithNumNodes(6) ++
  new WithExtMemSize(0x40000000L) ++ // 1GB
  new FireSimRocketChipSingleCoreConfig)

class SupernodeEightNodeFireSimRocketChipSingleCoreConfig extends Config(
  new WithNumNodes(8) ++
  new WithExtMemSize(0x40000000L) ++ // 1GB
  new FireSimRocketChipSingleCoreConfig)

class SupernodeFireSimRocketChipDualCoreConfig extends Config(
  new WithNumNodes(4) ++
  new WithExtMemSize(0x200000000L) ++ // 8GB
  new FireSimRocketChipDualCoreConfig)

class SupernodeFireSimRocketChipQuadCoreConfig extends Config(
  new WithNumNodes(4) ++
  new WithExtMemSize(0x200000000L) ++ // 8GB
  new FireSimRocketChipQuadCoreConfig)

class SupernodeFireSimRocketChipHexaCoreConfig extends Config(
  new WithNumNodes(4) ++
  new WithExtMemSize(0x200000000L) ++ // 8GB
  new FireSimRocketChipHexaCoreConfig)

class SupernodeFireSimRocketChipOctaCoreConfig extends Config(
  new WithNumNodes(4) ++
  new WithExtMemSize(0x200000000L) ++ // 8GB
  new FireSimRocketChipOctaCoreConfig)
<|MERGE_RESOLUTION|>--- conflicted
+++ resolved
@@ -123,15 +123,7 @@
   new WithNDuplicatedRocketCores(8) ++
   new FireSimRocketChipSingleCoreConfig)
 
-<<<<<<< HEAD
-class FireSimRocketChipOctaCoreTracedConfig extends Config(
-  new WithTraceRocket ++ new FireSimRocketChipOctaCoreConfig)
-
-
-class FireSimDefaultBoomConfig extends Config(
-=======
 class FireSimBoomConfig extends Config(
->>>>>>> 950502f8
   new WithBootROM ++
   new WithPeripheryBusFrequency(BigInt(3200000000L)) ++
   new WithExtMemSize(0x400000000L) ++ // 16GB
@@ -142,11 +134,7 @@
   new WithBoomL2TLBs(1024) ++
   new WithoutClockGating ++
   new WithBoomSynthAssertExcludes ++ // Will do nothing unless assertion synth is enabled
-  new boom.system.BoomConfig)
-
-// The canonical boom config uses SmallConfig for now given V
-// Using a small config because it has 64-bit system bus, and compiles quickly
-class FireSimBoomConfig extends Config(new FireSimDefaultBoomConfig)
+  new boom.system.SmallBoomConfig)
 
 // A safer implementation than the one in BOOM in that it
 // duplicates whatever BOOMTileKey.head is present N times. This prevents
@@ -180,12 +168,6 @@
   new WithNDuplicatedBoomCores(4) ++
   new FireSimBoomConfig)
 
-<<<<<<< HEAD
-class FireSimBoomTracedConfig extends Config(
-  new WithTraceBoom ++ new FireSimBoomConfig)
-
-=======
->>>>>>> 950502f8
 //**********************************************************************************
 //* Supernode Configurations
 //*********************************************************************************/
