--- conflicted
+++ resolved
@@ -43,13 +43,8 @@
     val annos = c3circuit.annotations.map(_.toFirrtl)
 
     val portList = target.getPorts flatMap {
-<<<<<<< HEAD
       //case Port(id: DebugIO, _) => None
       case Port(id: AutoBundle, _) => None // What the hell is AutoBundle?
-=======
-      case Port(id: DebugIO, _) => None
-      case Port(id: AutoBundle, _) => None
->>>>>>> 8f481796
       case otherPort => Some(otherPort.id.instanceName -> otherPort.id)
     }
 
@@ -68,38 +63,11 @@
     writeOutputFile(s"$longName.d", TestGeneration.generateMakefrag) // Subsystem-specific test suites
   }
 
-<<<<<<< HEAD
-  def writeOutputFile(fname: String, contents: String): File = {
-    val f = new File(testDir, fname)
-    val fw = new FileWriter(f)
-    fw.write(contents)
-    fw.close
-    f
-  }
-
-  // Capture FPGA-toolflow related verilog defines
-  def generateHostVerilogHeader() {
-    val headerName = "cl_firesim_generated_defines.vh"
-    writeOutputFile(headerName, s"\n")
-  }
-
-  // Emit TCL variables to control the FPGA compilation flow
-  def generateTclEnvFile() {
-    val headerName = "cl_firesim_generated_env.tcl"
-    val requestedFrequency = hostParams(DesiredHostFrequency)
-    val buildStrategy      = hostParams(BuildStrategy)
-    val constraints = s"""# FireSim Generated Environment Variables
-set desired_host_frequency ${requestedFrequency}
-${buildStrategy.emitTcl}
-"""
-    writeOutputFile(headerName, constraints)
-=======
   // Output miscellaneous files produced as a side-effect of elaboration
   def generateArtefacts {
     ElaborationArtefacts.files.foreach { case (extension, contents) =>
       writeOutputFile(s"${longName}.${extension}", contents ())
     }
->>>>>>> 8f481796
   }
 }
 
@@ -186,11 +154,8 @@
   elaborateAndCompileWithMidas
   generateTestSuiteMakefrags
   generateHostVerilogHeader
-<<<<<<< HEAD
   generateTclEnvFile
-=======
   generateArtefacts
->>>>>>> 8f481796
 }
 
 // A runtime-configuration generation for memory models
