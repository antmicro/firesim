package firesim.firesim

import chisel3._
import chisel3.experimental.annotate

import freechips.rocketchip.config.{Field, Parameters}
import freechips.rocketchip.diplomacy._
import freechips.rocketchip.tilelink._
import freechips.rocketchip.subsystem._
import freechips.rocketchip.amba.axi4._
import freechips.rocketchip.util._
import freechips.rocketchip.rocket.TracedInstruction
import firesim.endpoints.TraceOutputTop
import boom.system.BoomSubsystem

<<<<<<< HEAD
import midas.targetutils.MemModelAnnotation
=======
import midas.models.AXI4BundleWithEdge
>>>>>>> 8f481796

/** Adds a port to the system intended to master an AXI4 DRAM controller. */
trait CanHaveMisalignedMasterAXI4MemPort { this: BaseSubsystem =>
  val module: CanHaveMisalignedMasterAXI4MemPortModuleImp

  private val memPortParamsOpt = p(ExtMem)
  private val portName = "axi4"
  private val device = new MemoryDevice
  val nMemoryChannels: Int

  val memAXI4Node = AXI4SlaveNode(Seq.tabulate(nMemoryChannels) { channel =>
    val params = memPortParamsOpt.get
    val base = AddressSet.misaligned(params.base, params.size)

    AXI4SlavePortParameters(
      slaves = Seq(AXI4SlaveParameters(
        address       = base,
        resources     = device.reg,
        regionType    = RegionType.UNCACHED,   // cacheable
        executable    = true,
        supportsWrite = TransferSizes(1, cacheBlockBytes),
        supportsRead  = TransferSizes(1, cacheBlockBytes),
        interleavedId = Some(0))),             // slave does not interleave read responses
      beatBytes = params.beatBytes)
  })

  memPortParamsOpt.foreach { params =>
    memBuses.map { m =>
       memAXI4Node := m.toDRAMController(Some(portName)) {
        (AXI4UserYanker() := AXI4IdIndexer(params.idBits) := TLToAXI4())
      }
    }
  }
}

/** Actually generates the corresponding IO in the concrete Module */
trait CanHaveMisalignedMasterAXI4MemPortModuleImp extends LazyModuleImp {
  val outer: CanHaveMisalignedMasterAXI4MemPort

  val mem_axi4 = IO(new HeterogeneousBag(outer.memAXI4Node.in map AXI4BundleWithEdge.apply))
  (mem_axi4 zip outer.memAXI4Node.in).foreach { case (io, (bundle, _)) => io <> bundle }

  def connectSimAXIMem() {
    (mem_axi4 zip outer.memAXI4Node.in).foreach { case (io, (_, edge)) =>
      val mem = LazyModule(new SimAXIMem(edge, size = p(ExtMem).get.size))
      Module(mem.module).io.axi4.head <> io
    }
  }
}

trait CanHaveRocketTraceIO extends LazyModuleImp {
  val outer: RocketSubsystem

  val traced_params = outer.rocketTiles(0).p
  val tile_traces = outer.rocketTiles flatMap (tile => tile.module.trace.getOrElse(Nil))
  val traceIO = IO(Output(new TraceOutputTop(tile_traces.length)(traced_params)))
  traceIO.traces zip tile_traces foreach ({ case (ioconnect, trace) => ioconnect := trace })

  println(s"N tile traces: ${tile_traces.size}")
}

trait CanHaveBoomTraceIO extends LazyModuleImp {
  val outer: BoomSubsystem

  val traced_params = outer.boomTiles(0).p
  val tile_traces = outer.boomTiles flatMap (tile => tile.module.trace.getOrElse(Nil))
  val traceIO = IO(Output(new TraceOutputTop(tile_traces.length)(traced_params)))
  traceIO.traces zip tile_traces foreach ({ case (ioconnect, trace) => ioconnect := trace })

  println(s"N tile traces: ${tile_traces.size}")
}

trait CanHaveBoomMultiCycleRegfileImp {
  val outer: BoomSubsystem
  val cores = outer.boomTiles.map(tile => tile.module.core)
  cores.foreach({ core =>
    core.iregfile match {
      case irf: boom.exu.RegisterFileBehavorial => annotate(MemModelAnnotation(irf.regfile))
      case _ => Nil
    }

    if (core.fp_pipeline != null) core.fp_pipeline.fregfile match {
      case irf: boom.exu.RegisterFileBehavorial => annotate(MemModelAnnotation(irf.regfile))
      case _ => Nil
    }

  })
}<|MERGE_RESOLUTION|>--- conflicted
+++ resolved
@@ -13,11 +13,8 @@
 import firesim.endpoints.TraceOutputTop
 import boom.system.BoomSubsystem
 
-<<<<<<< HEAD
 import midas.targetutils.MemModelAnnotation
-=======
 import midas.models.AXI4BundleWithEdge
->>>>>>> 8f481796
 
 /** Adds a port to the system intended to master an AXI4 DRAM controller. */
 trait CanHaveMisalignedMasterAXI4MemPort { this: BaseSubsystem =>
