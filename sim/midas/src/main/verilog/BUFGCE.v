module BUFGCE(
  input      I,
  input      CE,
  output reg O
);
   reg       enable_latch;
   always @(posedge I)
     enable_latch <= CE;
`ifdef VERILATOR
   // Note: Verilator doesn't like procedural clock gates
   // They cause combinational loop errors and UNOPT_FLAT
   assign O = (I & enable_latch);
`else
   // Note: VCS doesn't like the Verilator clock gate
   // Delays clock edge too much when CE is a register
   // Blocking assignment makes behavior deterministic
   always @(posedge I or negedge I) begin
     if (CE)
       O = I;
     else
<<<<<<< HEAD
       O = '0;
=======
       O = 1'h0;
>>>>>>> 716b28d6
   end
`endif
endmodule<|MERGE_RESOLUTION|>--- conflicted
+++ resolved
@@ -18,11 +18,7 @@
      if (CE)
        O = I;
      else
-<<<<<<< HEAD
-       O = '0;
-=======
        O = 1'h0;
->>>>>>> 716b28d6
    end
 `endif
 endmodule